"""
Integration with the classic database to persist events and submission state.

As part of the classic renewal strategy, development of new submission
interfaces must maintain data interoperability with classic components. This
service module must therefore do two main things:

1. Store and provide access to event data generated during the submission
   process, and
2. Keep the classic database tables up to date so that "downstream" components
   can continue to operate. Since classic components work directly on
   submission tables, persisting events and resulting submission state must
   occur in the same transaction.

An additional challenge is representing changes to submission state made by
classic components, since those changes will be made directly to submission
tables and not involve event-generation. See :func:`get_submission` for
details.

ORM representations of the classic database tables involved in submission
are located in :mod:`.classic.models`. An additional model, :class:`.DBEvent`,
is defined in the current module.
"""

from typing import List, Optional, Dict, Union, Tuple

from flask import Flask
from sqlalchemy import Column, String, ForeignKey
from sqlalchemy.ext.indexable import index_property
from sqlalchemy.orm import relationship
from sqlalchemy.ext.declarative import declarative_base

# Combining the base DateTime field with a MySQL backend does not support
# fractional seconds. Since we may be creating events only milliseconds apart,
# getting fractional resolution is essential.
from sqlalchemy.dialects.mysql import DATETIME as DateTime

from arxiv.base import logging
from arxiv.base.globals import get_application_config, get_application_global
from ...domain.event import Event, event_factory, RequestWithdrawal, SetDOI, \
    SetJournalReference
from ...domain.submission import License, Submission
from ...domain.agent import User, Client, Agent
from .models import Base
from .exceptions import ClassicBaseException, NoSuchSubmission, CommitFailed
from . import models, util
from .util import transaction, current_session


logger = logging.getLogger(__name__)


class DBEvent(Base):  # type: ignore
    """Database representation of an :class:`.Event`."""

    __tablename__ = 'event'

    event_id = Column(String(40), primary_key=True)
    event_type = Column(String(255))
    proxy = Column(util.FriendlyJSON)
    proxy_id = index_property('proxy', 'agent_identifier')
    client = Column(util.FriendlyJSON)
    client_id = index_property('client', 'agent_identifier')

    creator = Column(util.FriendlyJSON)
    creator_id = index_property('creator', 'agent_identifier')

    created = Column(DateTime(fsp=6))
    data = Column(util.FriendlyJSON)
    submission_id = Column(
        ForeignKey('arXiv_submissions.submission_id'),
        index=True
    )

    submission = relationship("Submission")

    def to_event(self) -> Event:
        """
        Instantiate an :class:`.Event` using event data from this instance.

        Returns
        -------
        :class:`.Event`

        """
        _skip = ['creator', 'proxy', 'client', 'submission_id', 'created',
                 'event_type']
        data = {
            key: value for key, value in self.data.items()
            if key not in _skip
        }
        data['committed'] = True,     # Since we're loading from the DB.
        return event_factory(
            self.event_type,
            creator=Agent.from_dict(self.creator),
            proxy=Agent.from_dict(self.proxy) if self.proxy else None,
            client=Agent.from_dict(self.client) if self.client else None,
            submission_id=self.submission_id,
            created=self.created,
            **data
        )


def get_licenses() -> List[License]:
    """Get a list of :class:`.License`s available for new submissions."""
    license_data = util.current_session().query(models.License) \
        .filter(models.License.active == '1')
    return [License(uri=row.name, name=row.label) for row in license_data]


def get_events(submission_id: int) -> List[Event]:
    """
    Load events from the classic database.

    Parameters
    ----------
    submission_id : int

    Returns
    -------
    list
        Items are :class:`.Event` instances loaded from the class DB.

    Raises
    ------
    :class:`.NoSuchSubmission`
        Raised when there are no events for the provided submission ID.

    """
    with transaction() as session:
        event_data = session.query(DBEvent) \
            .filter(DBEvent.submission_id == submission_id) \
            .order_by(DBEvent.created)
        events = [datum.to_event() for datum in event_data]
        if not events:      # No events, no dice.
            raise NoSuchSubmission(f'Submission {submission_id} not found')
        return events


def get_submission(submission_id: int) -> Tuple[Submission, List[Event]]:
    """
    Get the current state of a :class:`.Submission` from the database.

    In the medium term, services that use this package will need to
    play well with legacy services that integrate with the classic
    database. For example, the moderation system does not use the event
    model implemented here, and will therefore cause direct changes to the
    submission tables that must be reflected in our representation of the
    submission.

    Until those legacy components are replaced, we will need to load both the
    event stack and the current DB state of the submission, and use the DB
    state to patch fields that may have changed outside the purview of the
    event model.

    Parameters
    ----------
    submission_id : int

    Returns
    -------
    :class:`.Submission`
    """
    events = get_events(submission_id)

    # Load submission data from the legacy submission table.
    with transaction() as session:
        # Load the root submission (v=1).
        db_sub = session.query(models.Submission).get(submission_id)
        if db_sub is None:
            raise NoSuchSubmission(f'Submission {submission_id} not found')

        # Load any subsequent submission rows (e.g. v=2, jref, withdrawal).
        if db_sub.doc_paper_id is not None:
            db_subs = session.query(models.Submission)\
                .filter(models.Submission.doc_paper_id == db_sub.doc_paper_id)\
                .order_by(models.Submission.submission_id.asc())
        else:
            db_subs = []

    # Play the events forward.
    submission = None
    for event in events:
        # As we go, look for moments where a new row in the legacy submission
        # table was created.
        if db_subs and db_subs[0].created < event.created:
            # If we find one, patch the domain submission from the preceding
            # row, and load the next row. We want to do this before projecting
            # the event, since we are inferring that the event occurred after
            # a change was made via the legacy system.
            submission = db_sub.patch(submission)
            db_sub = db_subs.pop(0)

        # Now project the event.
        submission = event.apply(submission)

    # Finally, patch the submission with any remaining changes that may have
    # occurred via the legacy system.
    for db_sub in [db_sub] + list(db_subs):
        submission = db_sub.patch(submission)
    return submission, events


def _load_submission(submission_id: Optional[int] = None,
                     paper_id: Optional[str] = None,
                     version: Optional[int] = 1) -> models.Submission:
    session = current_session()
    if submission_id is not None:
        submission = session.query(models.Submission) \
            .filter(models.Submission.submission_id == submission_id) \
            .one()
    elif submission_id is None and paper_id is not None:
        submission = session.query(models.Submission) \
            .filter(models.Submission.doc_paper_id == paper_id) \
            .filter(models.Submission.version == version) \
            .order_by(models.Submission.created.desc()) \
            .first()
    else:
        submission = None
    if submission is None:
        raise NoSuchSubmission("No submission row matches those parameters")
    return submission


def _load_document_id(paper_id: str, version: int) -> int:
    logger.debug('get document ID with %s and %s', paper_id, version)
    session = current_session()
    document_id = session.query(models.Submission.document_id) \
        .filter(models.Submission.doc_paper_id == paper_id) \
        .filter(models.Submission.version == version) \
        .first()
    if document_id is None:
        raise NoSuchSubmission("No submission row matches those parameters")
    return document_id[0]


def store_event(event: Event, before: Optional[Submission],
                after: Optional[Submission]) -> Event:
    """
    Store an event, and update submission state.

    This is where we map the NG event domain onto the classic database. The
    main differences are that:

    - In the event domain, a submission is a single stream of events, but
      in the classic system we create new rows in the submission database
      for things like replacements, adding DOIs, and withdrawing papers.
    - In the event domain, the only concept of the published paper is the
      paper ID. In the classic submission database, we also have to worry about
      the row in the Document database.

    We assume that the submission states passed to this function have the
    correct paper ID and version number, if published. The submission ID on
    the event and the before/after states refer to the original classic
    submission only.

    Parameters
    ----------
    event : :class:`Event`
    before : :class:`Submission`
        The state of the submission before the event occurred.
    after : :class:`Submission`
        The state of the submission after the event occurred.

    """
    if event.committed:
        raise CommitFailed('Event %s already committed', event.event_id)
    session = current_session()
    # This is the case that we have a new submission.
    if before is None and isinstance(after, Submission):
        logger.debug('create a new submission')
        db_sb = models.Submission(type=models.Submission.NEW_SUBMSSION,
                                  version=1)
        this_is_a_new_submission = True

    # Otherwise we're making an update for an existing submission.
    else:
        logger.debug('update existing submission')
        this_is_a_new_submission = False

        # After the original submission is published, a new Document row is
        #  created. This Document is shared by all subsequent Submission rows.
        if before.published:
            document_id = _load_document_id(before.arxiv_id, before.version)
        else:
<<<<<<< HEAD
            db_submission = session.query(models.Submission)\
                .get(submission.submission_id)
            if db_submission is None:
                raise RuntimeError("Submission ID is set, but can't find data")

        # Update the submission state from the Submission domain object.
        db_submission.update_from_submission(submission)
        session.add(db_submission)

        for event in events:
            if event.committed:   # Don't create duplicate event entries.
                continue

            db_event = DBEvent(
                event_type=event.event_type,
                event_id=event.event_id,
                data=event.to_dict(),
                created=event.created,
                creator=event.creator.to_dict(),
                proxy=event.proxy.to_dict() if event.proxy else None,
                submission_id=event.submission_id
            )
            session.add(db_event)
            db_event.submission = db_submission    # Will be updated on commit.
            event.committed = True
    submission.submission_id = db_submission.submission_id
    return submission
=======
            document_id = None

        # From the perspective of the database, a replacement is mainly an
        # incremented version number. This requires a new row in the database.
        if after.version > before.version:
            db_sb = models.Submission(type=models.Submission.REPLACEMENT,
                                      document_id=document_id,
                                      doc_paper_id=before.arxiv_id,
                                      version=after.version)
        # Withdrawals also require a new row, and they use the most recent
        # version number.
        elif isinstance(event, RequestWithdrawal):
            db_sb = models.Submission(type=models.Submission.WITHDRAWAL,
                                      document_id=document_id,
                                      status=models.Submission.SUBMITTED,
                                      doc_paper_id=before.arxiv_id,
                                      version=after.version)
        # Adding DOIs and citation information (so-called "journal reference")
        # also requires a new row. The version number is not incremented.
        elif before.published and type(event) in [SetDOI, SetJournalReference]:
            db_sb = models.Submission(type=models.Submission.JOURNAL_REFERENCE,
                                      document_id=document_id,
                                      doc_paper_id=after.arxiv_id,
                                      status=models.Submission.SUBMITTED,
                                      version=after.version)

        elif isinstance(before, Submission) and before.published:
            db_sb = _load_submission(paper_id=before.arxiv_id,
                                     version=before.version)

        elif isinstance(before, Submission) and before.submission_id:
            db_sb = _load_submission(before.submission_id)
        else:
            print("before", before.published, before.submission_id)
            print("event", event)
            print("after", after.published, after.submission_id)
            raise CommitFailed("Something is fishy")

    db_sb.update_from_submission(after)
    db_event = DBEvent(event_type=event.event_type,
                       event_id=event.event_id,
                       data=event.to_dict(),
                       created=event.created,
                       creator=event.creator.to_dict(),
                       proxy=event.proxy.to_dict() if event.proxy else None)
    session.add(db_sb)
    session.add(db_event)

    # Attach the database object for the event to the row for the submission.
    if this_is_a_new_submission:    # Update in transaction.
        db_event.submission = db_sb
    else:                           # Just set the ID directly.
        db_event.submission_id = before.submission_id

    try:
        session.commit()
    except Exception as e:
        session.rollback()
        raise

    event.committed = True

    # Update the domain event and submission states with the submission ID.
    # This should carry forward the original submission ID, even if the classic
    # database has several rows for the submission (with different IDs).
    if this_is_a_new_submission:
        event.submission_id = db_sb.submission_id
        after.submission_id = db_sb.submission_id
    else:
        event.submission_id = before.submission_id
        after.submission_id = before.submission_id
    return event, after
>>>>>>> 4e817eaa


def init_app(app: object = None) -> None:
    """Set default configuration parameters for an application instance."""
    config = get_application_config(app)
    config.setdefault('CLASSIC_DATABASE_URI', 'sqlite://')


def create_all() -> None:
    """Create all tables in the database."""
    Base.metadata.create_all(util.current_engine())


def drop_all() -> None:
    """Drop all tables in the database."""
    Base.metadata.drop_all(util.current_engine())


# # TODO: find a better way!
# def _declare_event() -> type:
#     """
#     Define DBEvent model.
#
#     This is deferred until runtime so that we can inject an alternate model
#     for testing. This is less than ideal, but (so far) appears to be the only
#     way to effectively replace column data types, which we need in order to
#     use JSON columns with SQLite.
#     """
#
#     return DBEvent<|MERGE_RESOLUTION|>--- conflicted
+++ resolved
@@ -172,9 +172,11 @@
 
         # Load any subsequent submission rows (e.g. v=2, jref, withdrawal).
         if db_sub.doc_paper_id is not None:
-            db_subs = session.query(models.Submission)\
-                .filter(models.Submission.doc_paper_id == db_sub.doc_paper_id)\
+            db_subs = list(
+                session.query(models.Submission)
+                .filter(models.Submission.doc_paper_id == db_sub.doc_paper_id)
                 .order_by(models.Submission.submission_id.asc())
+            )
         else:
             db_subs = []
 
@@ -271,6 +273,7 @@
         logger.debug('create a new submission')
         db_sb = models.Submission(type=models.Submission.NEW_SUBMSSION,
                                   version=1)
+        db_sb.update_from_submission(after)
         this_is_a_new_submission = True
 
     # Otherwise we're making an update for an existing submission.
@@ -283,35 +286,6 @@
         if before.published:
             document_id = _load_document_id(before.arxiv_id, before.version)
         else:
-<<<<<<< HEAD
-            db_submission = session.query(models.Submission)\
-                .get(submission.submission_id)
-            if db_submission is None:
-                raise RuntimeError("Submission ID is set, but can't find data")
-
-        # Update the submission state from the Submission domain object.
-        db_submission.update_from_submission(submission)
-        session.add(db_submission)
-
-        for event in events:
-            if event.committed:   # Don't create duplicate event entries.
-                continue
-
-            db_event = DBEvent(
-                event_type=event.event_type,
-                event_id=event.event_id,
-                data=event.to_dict(),
-                created=event.created,
-                creator=event.creator.to_dict(),
-                proxy=event.proxy.to_dict() if event.proxy else None,
-                submission_id=event.submission_id
-            )
-            session.add(db_event)
-            db_event.submission = db_submission    # Will be updated on commit.
-            event.committed = True
-    submission.submission_id = db_submission.submission_id
-    return submission
-=======
             document_id = None
 
         # From the perspective of the database, a replacement is mainly an
@@ -319,38 +293,39 @@
         if after.version > before.version:
             db_sb = models.Submission(type=models.Submission.REPLACEMENT,
                                       document_id=document_id,
-                                      doc_paper_id=before.arxiv_id,
                                       version=after.version)
+            db_sb.update_from_submission(after)
+            db_sb.doc_paper_id = before.arxiv_id
+            db_sb.status = models.Submission.NOT_SUBMITTED
         # Withdrawals also require a new row, and they use the most recent
         # version number.
         elif isinstance(event, RequestWithdrawal):
             db_sb = models.Submission(type=models.Submission.WITHDRAWAL,
                                       document_id=document_id,
-                                      status=models.Submission.SUBMITTED,
                                       doc_paper_id=before.arxiv_id,
                                       version=after.version)
+            db_sb.update_from_submission(after)
+            db_sb.status = models.Submission.SUBMITTED
         # Adding DOIs and citation information (so-called "journal reference")
         # also requires a new row. The version number is not incremented.
         elif before.published and type(event) in [SetDOI, SetJournalReference]:
             db_sb = models.Submission(type=models.Submission.JOURNAL_REFERENCE,
                                       document_id=document_id,
                                       doc_paper_id=after.arxiv_id,
-                                      status=models.Submission.SUBMITTED,
                                       version=after.version)
+            db_sb.update_from_submission(after)
+            db_sb.status = models.Submission.SUBMITTED
 
         elif isinstance(before, Submission) and before.published:
             db_sb = _load_submission(paper_id=before.arxiv_id,
                                      version=before.version)
-
+            db_sb.update_from_submission(after)
         elif isinstance(before, Submission) and before.submission_id:
             db_sb = _load_submission(before.submission_id)
+            db_sb.update_from_submission(after)
         else:
-            print("before", before.published, before.submission_id)
-            print("event", event)
-            print("after", after.published, after.submission_id)
             raise CommitFailed("Something is fishy")
 
-    db_sb.update_from_submission(after)
     db_event = DBEvent(event_type=event.event_type,
                        event_id=event.event_id,
                        data=event.to_dict(),
@@ -384,7 +359,6 @@
         event.submission_id = before.submission_id
         after.submission_id = before.submission_id
     return event, after
->>>>>>> 4e817eaa
 
 
 def init_app(app: object = None) -> None:
