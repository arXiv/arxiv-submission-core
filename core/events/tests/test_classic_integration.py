--- conflicted
+++ resolved
@@ -1,7 +1,6 @@
-<<<<<<< HEAD
-"""Tests for integration with the classic system."""
-=======
 """
+Tests for integration with the classic system.
+
 Provides test cases for the new events model's ability to replicate the classic
 model. The function `TestClassicUIWorkflow.test_classic_workflow()` provides
 keyword arguments to pass different types of data through the workflow.
@@ -9,7 +8,6 @@
 TODO: Presently, `test_classic_workflow` expects `core.domain` objects. That
 should change to instantiate each object at runtime for database imports.
 """
->>>>>>> d110e8f2
 
 from unittest import TestCase, mock
 from datetime import datetime
@@ -251,265 +249,7 @@
                              "Submit time is set.")
             self.assertEqual(len(stack), 11,
                              "Eleven commands have been executed in total.")
-<<<<<<< HEAD
-
-
-class TestPublicationIntegration(TestCase):
-    """
-    Test integration with the classic database concerning publication.
-
-    Since the publication process continues to run outside of the event model
-    in the short term, we need to be certain that publication-related changes
-    are represented accurately in this project.
-    """
-
-    @classmethod
-    def setUpClass(cls):
-        """Instantiate an app for use with a SQLite database."""
-        _, db = tempfile.mkstemp(suffix='.sqlite')
-        cls.app = Flask('foo')
-        cls.app.config['CLASSIC_DATABASE_URI'] = f'sqlite:///{db}'
-
-        with cls.app.app_context():
-            classic.init_app(cls.app)
-
-    def setUp(self):
-        """An arXiv user is submitting a new paper."""
-        self.submitter = events.domain.User(1234, email='j.user@somewhere.edu',
-                                            forename='Jane', surname='User')
-
-        # Create and finalize a new submission.
-        cc0 = 'http://creativecommons.org/publicdomain/zero/1.0/'
-        with self.app.app_context():
-            classic.create_all()
-            self.submission, _ = events.save(
-                events.CreateSubmission(creator=self.submitter),
-                events.VerifyContactInformation(creator=self.submitter),
-                events.AssertAuthorship(
-                    creator=self.submitter,
-                    submitter_is_author=True
-                ),
-                events.SelectLicense(
-                    creator=self.submitter,
-                    license_uri=cc0,
-                    license_name='CC0 1.0'
-                ),
-                events.AcceptPolicy(creator=self.submitter),
-                events.SetPrimaryClassification(
-                    creator=self.submitter,
-                    category='cs.DL'
-                ),
-                events.AttachSourceContent(
-                    creator=self.submitter,
-                    location="https://submit.arxiv.org/upload/123",
-                    checksum="a9s9k342900skks03330029k",
-                    format='tex',
-                    mime_type="application/zip",
-                    identifier=123,
-                    size=593992
-                ),
-                events.UpdateMetadata(
-                    creator=self.submitter,
-                    metadata=[
-                        ('title', 'Foo title'),
-                        ('abstract', "One morning, as Gregor Samsa was..."),
-                        ('comments', '5 pages, 2 turtle doves'),
-                        ('report_num', 'asdf1234'),
-                        ('doi', '10.01234/56789'),
-                        ('journal_ref', 'Foo Rev 1, 2 (1903)')
-                    ]
-                ),
-                events.UpdateAuthors(
-                    creator=self.submitter,
-                    authors=[events.Author(
-                        order=0,
-                        forename='Bob',
-                        surname='Paulson',
-                        email='Robert.Paulson@nowhere.edu',
-                        affiliation='Fight Club'
-                    )]
-                ),
-                events.FinalizeSubmission(creator=self.submitter)
-            )
-
-    def tearDown(self):
-        """Clear the database after each test."""
-        with self.app.app_context():
-            classic.drop_all()
-
-    def test_publication_status_is_reflected(self):
-        """The submission has been published/announced."""
-        with self.app.app_context():
-            session = classic.current_session()
-
-            # Publication agent publishes the paper.
-            db_submission = session.query(classic.models.Submission)\
-                .get(self.submission.submission_id)
-            db_submission.status = db_submission.PUBLISHED
-            dated = (datetime.now() - datetime.utcfromtimestamp(0))
-            primary = self.submission.primary_classification.category
-            db_submission.document = classic.models.Document(
-                document_id=1,
-                paper_id='1901.00123',
-                title=self.submission.metadata.title,
-                authors=self.submission.metadata.authors_canonical,
-                dated=dated.total_seconds(),
-                primary_subject_class=primary,
-                created=datetime.now(),
-                submitter_email=self.submission.creator.email,
-                submitter_id=self.submission.creator.native_id
-            )
-            session.add(db_submission)
-            session.commit()
-
-            # Submission state should reflect publication status.
-            submission, _ = events.load(self.submission.submission_id)
-            self.assertEqual(submission.status, submission.PUBLISHED,
-                             "Submission should have published status.")
-            self.assertEqual(submission.arxiv_id, "1901.00123",
-                             "arXiv paper ID should be set")
-            self.assertFalse(submission.active,
-                             "Published submission should no longer be active")
-
-    def test_publication_status_is_reflected_after_files_expire(self):
-        """The submission has been published/announced, and files expired."""
-        with self.app.app_context():
-            session = classic.current_session()
-
-            # Publication agent publishes the paper.
-            db_submission = session.query(classic.models.Submission)\
-                .get(self.submission.submission_id)
-            db_submission.status = db_submission.DELETED_PUBLISHED
-            dated = (datetime.now() - datetime.utcfromtimestamp(0))
-            primary = self.submission.primary_classification.category
-            db_submission.document = classic.models.Document(
-                document_id=1,
-                paper_id='1901.00123',
-                title=self.submission.metadata.title,
-                authors=self.submission.metadata.authors_canonical,
-                dated=dated.total_seconds(),
-                primary_subject_class=primary,
-                created=datetime.now(),
-                submitter_email=self.submission.creator.email,
-                submitter_id=self.submission.creator.native_id
-            )
-            session.add(db_submission)
-            session.commit()
-
-            # Submission state should reflect publication status.
-            submission, _ = events.load(self.submission.submission_id)
-            self.assertEqual(submission.status, submission.PUBLISHED,
-                             "Submission should have published status.")
-            self.assertEqual(submission.arxiv_id, "1901.00123",
-                             "arXiv paper ID should be set")
-            self.assertFalse(submission.active,
-                             "Published submission should no longer be active")
-
-    def test_scheduled_status_is_reflected(self):
-        """The submission has been scheduled for publication today."""
-        with self.app.app_context():
-            session = classic.current_session()
-
-            # Publication agent publishes the paper.
-            db_submission = session.query(classic.models.Submission)\
-                .get(self.submission.submission_id)
-            db_submission.status = db_submission.PROCESSING
-            session.add(db_submission)
-            session.commit()
-
-            # Submission state should reflect scheduled status.
-            submission, _ = events.load(self.submission.submission_id)
-            self.assertEqual(submission.status, submission.SCHEDULED,
-                             "Submission should have scheduled status.")
-
-    def test_scheduled_status_is_reflected_processing_submission(self):
-        """The submission has been scheduled for publication today."""
-        with self.app.app_context():
-            session = classic.current_session()
-
-            # Publication agent publishes the paper.
-            db_submission = session.query(classic.models.Submission)\
-                .get(self.submission.submission_id)
-            db_submission.status = db_submission.PROCESSING_SUBMISSION
-            session.add(db_submission)
-            session.commit()
-
-            # Submission state should reflect scheduled status.
-            submission, _ = events.load(self.submission.submission_id)
-            self.assertEqual(submission.status, submission.SCHEDULED,
-                             "Submission should have scheduled status.")
-
-    def test_scheduled_status_is_reflected_prior_to_announcement(self):
-        """The submission is being published; not yet announced."""
-        with self.app.app_context():
-            session = classic.current_session()
-
-            # Publication agent publishes the paper.
-            db_submission = session.query(classic.models.Submission)\
-                .get(self.submission.submission_id)
-            db_submission.status = db_submission.NEEDS_EMAIL
-            session.add(db_submission)
-            session.commit()
-
-            # Submission state should reflect scheduled status.
-            submission, _ = events.load(self.submission.submission_id)
-            self.assertEqual(submission.status, submission.SCHEDULED,
-                             "Submission should have scheduled status.")
-
-    def test_scheduled_tomorrow_status_is_reflected(self):
-        """The submission has been scheduled for publication tomorrow."""
-        with self.app.app_context():
-            session = classic.current_session()
-
-            # Publication agent publishes the paper.
-            db_submission = session.query(classic.models.Submission)\
-                .get(self.submission.submission_id)
-            db_submission.status = db_submission.NEXT_DAY
-            session.add(db_submission)
-            session.commit()
-
-            # Submission state should reflect scheduled status.
-            submission, _ = events.load(self.submission.submission_id)
-            self.assertEqual(submission.status, submission.SCHEDULED,
-                             "Submission should be scheduled for tomorrow.")
-
-    def test_publication_failed(self):
-        """The submission was not published successfully."""
-        with self.app.app_context():
-            session = classic.current_session()
-
-            # Publication agent publishes the paper.
-            db_submission = session.query(classic.models.Submission)\
-                .get(self.submission.submission_id)
-            db_submission.status = db_submission.ERROR_STATE
-            session.add(db_submission)
-            session.commit()
-
-            # Submission state should reflect scheduled status.
-            submission, _ = events.load(self.submission.submission_id)
-            self.assertEqual(submission.status, submission.ERROR,
-                             "Submission should have error status.")
-
-    def test_deleted(self):
-        """The submission was deleted."""
-        with self.app.app_context():
-            session = classic.current_session()
-
-            for classic_status in classic.models.Submission.DELETED:
-                # Publication agent publishes the paper.
-                db_submission = session.query(classic.models.Submission)\
-                    .get(self.submission.submission_id)
-                db_submission.status = classic_status
-                session.add(db_submission)
-                session.commit()
-
-                # Submission state should reflect scheduled status.
-                submission, _ = events.load(self.submission.submission_id)
-                self.assertEqual(submission.status, submission.DELETED,
-                                 "Submission should have deleted status.")
-=======
-    
-    
+            
     def test_unicode_submitter(self):
         """Submitter proceeds through workflow in a linear fashion."""
         submitter = self.unicode_submitter
@@ -544,4 +284,258 @@
         ]
 
         self.test_classic_workflow(metadata=metadata)
->>>>>>> d110e8f2
+
+
+class TestPublicationIntegration(TestCase):
+    """
+    Test integration with the classic database concerning publication.
+
+    Since the publication process continues to run outside of the event model
+    in the short term, we need to be certain that publication-related changes
+    are represented accurately in this project.
+    """
+
+    @classmethod
+    def setUpClass(cls):
+        """Instantiate an app for use with a SQLite database."""
+        _, db = tempfile.mkstemp(suffix='.sqlite')
+        cls.app = Flask('foo')
+        cls.app.config['CLASSIC_DATABASE_URI'] = f'sqlite:///{db}'
+
+        with cls.app.app_context():
+            classic.init_app(cls.app)
+
+    def setUp(self):
+        """An arXiv user is submitting a new paper."""
+        self.submitter = events.domain.User(1234, email='j.user@somewhere.edu',
+                                            forename='Jane', surname='User')
+
+        # Create and finalize a new submission.
+        cc0 = 'http://creativecommons.org/publicdomain/zero/1.0/'
+        with self.app.app_context():
+            classic.create_all()
+            self.submission, _ = events.save(
+                events.CreateSubmission(creator=self.submitter),
+                events.VerifyContactInformation(creator=self.submitter),
+                events.AssertAuthorship(
+                    creator=self.submitter,
+                    submitter_is_author=True
+                ),
+                events.SelectLicense(
+                    creator=self.submitter,
+                    license_uri=cc0,
+                    license_name='CC0 1.0'
+                ),
+                events.AcceptPolicy(creator=self.submitter),
+                events.SetPrimaryClassification(
+                    creator=self.submitter,
+                    category='cs.DL'
+                ),
+                events.AttachSourceContent(
+                    creator=self.submitter,
+                    location="https://submit.arxiv.org/upload/123",
+                    checksum="a9s9k342900skks03330029k",
+                    format='tex',
+                    mime_type="application/zip",
+                    identifier=123,
+                    size=593992
+                ),
+                events.UpdateMetadata(
+                    creator=self.submitter,
+                    metadata=[
+                        ('title', 'Foo title'),
+                        ('abstract', "One morning, as Gregor Samsa was..."),
+                        ('comments', '5 pages, 2 turtle doves'),
+                        ('report_num', 'asdf1234'),
+                        ('doi', '10.01234/56789'),
+                        ('journal_ref', 'Foo Rev 1, 2 (1903)')
+                    ]
+                ),
+                events.UpdateAuthors(
+                    creator=self.submitter,
+                    authors=[events.Author(
+                        order=0,
+                        forename='Bob',
+                        surname='Paulson',
+                        email='Robert.Paulson@nowhere.edu',
+                        affiliation='Fight Club'
+                    )]
+                ),
+                events.FinalizeSubmission(creator=self.submitter)
+            )
+
+    def tearDown(self):
+        """Clear the database after each test."""
+        with self.app.app_context():
+            classic.drop_all()
+
+    def test_publication_status_is_reflected(self):
+        """The submission has been published/announced."""
+        with self.app.app_context():
+            session = classic.current_session()
+
+            # Publication agent publishes the paper.
+            db_submission = session.query(classic.models.Submission)\
+                .get(self.submission.submission_id)
+            db_submission.status = db_submission.PUBLISHED
+            dated = (datetime.now() - datetime.utcfromtimestamp(0))
+            primary = self.submission.primary_classification.category
+            db_submission.document = classic.models.Document(
+                document_id=1,
+                paper_id='1901.00123',
+                title=self.submission.metadata.title,
+                authors=self.submission.metadata.authors_canonical,
+                dated=dated.total_seconds(),
+                primary_subject_class=primary,
+                created=datetime.now(),
+                submitter_email=self.submission.creator.email,
+                submitter_id=self.submission.creator.native_id
+            )
+            session.add(db_submission)
+            session.commit()
+
+            # Submission state should reflect publication status.
+            submission, _ = events.load(self.submission.submission_id)
+            self.assertEqual(submission.status, submission.PUBLISHED,
+                             "Submission should have published status.")
+            self.assertEqual(submission.arxiv_id, "1901.00123",
+                             "arXiv paper ID should be set")
+            self.assertFalse(submission.active,
+                             "Published submission should no longer be active")
+
+    def test_publication_status_is_reflected_after_files_expire(self):
+        """The submission has been published/announced, and files expired."""
+        with self.app.app_context():
+            session = classic.current_session()
+
+            # Publication agent publishes the paper.
+            db_submission = session.query(classic.models.Submission)\
+                .get(self.submission.submission_id)
+            db_submission.status = db_submission.DELETED_PUBLISHED
+            dated = (datetime.now() - datetime.utcfromtimestamp(0))
+            primary = self.submission.primary_classification.category
+            db_submission.document = classic.models.Document(
+                document_id=1,
+                paper_id='1901.00123',
+                title=self.submission.metadata.title,
+                authors=self.submission.metadata.authors_canonical,
+                dated=dated.total_seconds(),
+                primary_subject_class=primary,
+                created=datetime.now(),
+                submitter_email=self.submission.creator.email,
+                submitter_id=self.submission.creator.native_id
+            )
+            session.add(db_submission)
+            session.commit()
+
+            # Submission state should reflect publication status.
+            submission, _ = events.load(self.submission.submission_id)
+            self.assertEqual(submission.status, submission.PUBLISHED,
+                             "Submission should have published status.")
+            self.assertEqual(submission.arxiv_id, "1901.00123",
+                             "arXiv paper ID should be set")
+            self.assertFalse(submission.active,
+                             "Published submission should no longer be active")
+
+    def test_scheduled_status_is_reflected(self):
+        """The submission has been scheduled for publication today."""
+        with self.app.app_context():
+            session = classic.current_session()
+
+            # Publication agent publishes the paper.
+            db_submission = session.query(classic.models.Submission)\
+                .get(self.submission.submission_id)
+            db_submission.status = db_submission.PROCESSING
+            session.add(db_submission)
+            session.commit()
+
+            # Submission state should reflect scheduled status.
+            submission, _ = events.load(self.submission.submission_id)
+            self.assertEqual(submission.status, submission.SCHEDULED,
+                             "Submission should have scheduled status.")
+
+    def test_scheduled_status_is_reflected_processing_submission(self):
+        """The submission has been scheduled for publication today."""
+        with self.app.app_context():
+            session = classic.current_session()
+
+            # Publication agent publishes the paper.
+            db_submission = session.query(classic.models.Submission)\
+                .get(self.submission.submission_id)
+            db_submission.status = db_submission.PROCESSING_SUBMISSION
+            session.add(db_submission)
+            session.commit()
+
+            # Submission state should reflect scheduled status.
+            submission, _ = events.load(self.submission.submission_id)
+            self.assertEqual(submission.status, submission.SCHEDULED,
+                             "Submission should have scheduled status.")
+
+    def test_scheduled_status_is_reflected_prior_to_announcement(self):
+        """The submission is being published; not yet announced."""
+        with self.app.app_context():
+            session = classic.current_session()
+
+            # Publication agent publishes the paper.
+            db_submission = session.query(classic.models.Submission)\
+                .get(self.submission.submission_id)
+            db_submission.status = db_submission.NEEDS_EMAIL
+            session.add(db_submission)
+            session.commit()
+
+            # Submission state should reflect scheduled status.
+            submission, _ = events.load(self.submission.submission_id)
+            self.assertEqual(submission.status, submission.SCHEDULED,
+                             "Submission should have scheduled status.")
+
+    def test_scheduled_tomorrow_status_is_reflected(self):
+        """The submission has been scheduled for publication tomorrow."""
+        with self.app.app_context():
+            session = classic.current_session()
+
+            # Publication agent publishes the paper.
+            db_submission = session.query(classic.models.Submission)\
+                .get(self.submission.submission_id)
+            db_submission.status = db_submission.NEXT_DAY
+            session.add(db_submission)
+            session.commit()
+
+            # Submission state should reflect scheduled status.
+            submission, _ = events.load(self.submission.submission_id)
+            self.assertEqual(submission.status, submission.SCHEDULED,
+                             "Submission should be scheduled for tomorrow.")
+
+    def test_publication_failed(self):
+        """The submission was not published successfully."""
+        with self.app.app_context():
+            session = classic.current_session()
+
+            # Publication agent publishes the paper.
+            db_submission = session.query(classic.models.Submission)\
+                .get(self.submission.submission_id)
+            db_submission.status = db_submission.ERROR_STATE
+            session.add(db_submission)
+            session.commit()
+
+            # Submission state should reflect scheduled status.
+            submission, _ = events.load(self.submission.submission_id)
+            self.assertEqual(submission.status, submission.ERROR,
+                             "Submission should have error status.")
+
+    def test_deleted(self):
+        """The submission was deleted."""
+        with self.app.app_context():
+            session = classic.current_session()
+
+            for classic_status in classic.models.Submission.DELETED:
+                # Publication agent publishes the paper.
+                db_submission = session.query(classic.models.Submission)\
+                    .get(self.submission.submission_id)
+                db_submission.status = classic_status
+                session.add(db_submission)
+                session.commit()
+
+                # Submission state should reflect scheduled status.
+                submission, _ = events.load(self.submission.submission_id)
+                self.assertEqual(submission.status, submission.DELETED,
+                                 "Submission should have deleted status.")