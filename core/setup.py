--- conflicted
+++ resolved
@@ -4,11 +4,7 @@
 
 setup(
     name='arxiv-submission-core',
-<<<<<<< HEAD
-    version='0.6.2rc5',
-=======
     version='0.6.2rc7',
->>>>>>> 2f0d586a
     packages=[f'arxiv.{package}' for package
               in find_packages('arxiv')],
     zip_safe=False,
